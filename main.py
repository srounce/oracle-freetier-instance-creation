import configparser
import itertools
import json
import logging
import os
import smtplib
import sys
import time
from email.mime.multipart import MIMEMultipart
from email.mime.text import MIMEText
from pathlib import Path
from typing import Union

import oci
import paramiko
from dotenv import load_dotenv
import requests

# Load environment variables from .env file
load_dotenv('oci.env')

ARM_SHAPE = "VM.Standard.A1.Flex"
E2_MICRO_SHAPE = "VM.Standard.E2.1.Micro"

# Access loaded environment variables and strip white spaces
OCI_CONFIG = os.getenv("OCI_CONFIG", "").strip()
OCT_FREE_AD = os.getenv("OCT_FREE_AD", "").strip()
DISPLAY_NAME = os.getenv("DISPLAY_NAME", "").strip()
WAIT_TIME = int(os.getenv("REQUEST_WAIT_TIME_SECS", "0").strip())
SSH_AUTHORIZED_KEYS_FILE = os.getenv("SSH_AUTHORIZED_KEYS_FILE", "").strip()
OCI_IMAGE_ID = os.getenv("OCI_IMAGE_ID", None).strip() if os.getenv("OCI_IMAGE_ID") else None
OCI_COMPUTE_SHAPE = os.getenv("OCI_COMPUTE_SHAPE", ARM_SHAPE).strip()
SECOND_MICRO_INSTANCE = os.getenv("SECOND_MICRO_INSTANCE", 'False').strip().lower() == 'true'
OCI_SUBNET_ID = os.getenv("OCI_SUBNET_ID", None).strip() if os.getenv("OCI_SUBNET_ID") else None
OPERATING_SYSTEM = os.getenv("OPERATING_SYSTEM", "").strip()
OS_VERSION = os.getenv("OS_VERSION", "").strip()
<<<<<<< HEAD
ASSIGN_PUBLIC_IP = os.getenv("ASSIGN_PUBLIC_IP", "false").strip()
=======
BOOT_VOLUME_SIZE = os.getenv("BOOT_VOLUME_SIZE", "48").strip()
>>>>>>> 0ed55cf1
NOTIFY_EMAIL = os.getenv("NOTIFY_EMAIL", 'False').strip().lower() == 'true'
EMAIL = os.getenv("EMAIL", "").strip()
EMAIL_PASSWORD = os.getenv("EMAIL_PASSWORD", "").strip()
DISCORD_WEBHOOK = os.getenv("DISCORD_WEBHOOK", "").strip()

# Read the configuration from oci_config file
config = configparser.ConfigParser()
try:
    config.read(OCI_CONFIG)
    OCI_USER_ID = config.get('DEFAULT', 'user')
    if OCI_COMPUTE_SHAPE not in (ARM_SHAPE, E2_MICRO_SHAPE):
        raise ValueError(f"{OCI_COMPUTE_SHAPE} is not an acceptable shape")
    env_has_spaces = any(isinstance(confg_var, str) and " " in confg_var
                        for confg_var in [OCI_CONFIG, OCT_FREE_AD,WAIT_TIME,
                                SSH_AUTHORIZED_KEYS_FILE, OCI_IMAGE_ID, 
                                OCI_COMPUTE_SHAPE, SECOND_MICRO_INSTANCE, 
                                OCI_SUBNET_ID, OS_VERSION, NOTIFY_EMAIL,EMAIL,
                                EMAIL_PASSWORD, DISCORD_WEBHOOK]
                        )
    config_has_spaces = any(' ' in value for section in config.sections() 
                            for _, value in config.items(section))
    if env_has_spaces:
        raise ValueError("oci.env has spaces in values which is not acceptable")
    if config_has_spaces:
        raise ValueError("oci_config has spaces in values which is not acceptable")        

except configparser.Error as e:
    with open("ERROR_IN_CONFIG.log", "w", encoding='utf-8') as file:
        file.write(str(e))

    print(f"Error reading the configuration file: {e}")

# Set up logging
logging.basicConfig(
    filename="setup_and_info.log",
    level=logging.INFO,
    format="%(asctime)s - %(levelname)s - %(message)s",
)
logging_step5 = logging.getLogger("launch_instance")
logging_step5.setLevel(logging.INFO)
fh = logging.FileHandler("launch_instance.log")
fh.setFormatter(logging.Formatter("%(asctime)s - %(levelname)s - %(message)s"))
logging_step5.addHandler(fh)

# Set up OCI Config and Clients
oci_config_path = OCI_CONFIG if OCI_CONFIG else "~/.oci/config"
config = oci.config.from_file(oci_config_path)
iam_client = oci.identity.IdentityClient(config)
network_client = oci.core.VirtualNetworkClient(config)
compute_client = oci.core.ComputeClient(config)

IMAGE_LIST_KEYS = [
    "lifecycle_state",
    "display_name",
    "id",
    "operating_system",
    "operating_system_version",
    "size_in_mbs",
    "time_created",
]


def write_into_file(file_path, data):
    """Write data into a file.

    Args:
        file_path (str): The path of the file.
        data (str): The data to be written into the file.
    """
    with open(file_path, mode="a", encoding="utf-8") as file_writer:
        file_writer.write(data)


def send_email(subject, body, email, password):
    """Send an HTML email using the SMTP protocol.

    Args:
        subject (str): The subject of the email.
        body (str): The HTML body/content of the email.
        email (str): The sender's email address.
        password (str): The sender's email password or app-specific password.

    Raises:
        smtplib.SMTPException: If an error occurs during the SMTP communication.
    """
    # Set up the MIME
    message = MIMEMultipart()
    message["Subject"] = subject
    message["From"] = email
    message["To"] = email

    # Attach HTML content to the email
    html_body = MIMEText(body, "html")
    message.attach(html_body)

    # Connect to the SMTP server
    with smtplib.SMTP("smtp.gmail.com", 587) as server:
        try:
            # Start TLS for security
            server.starttls()
            # Login to the server
            server.login(email, password)
            # Send the email
            server.sendmail(email, email, message.as_string())
        except smtplib.SMTPException as mail_err:
            # Handle SMTP exceptions (e.g., authentication failure, connection issues)
            logging.error("Error while sending email: %s", mail_err)
            raise


def list_all_instances(compartment_id):
    """Retrieve a list of all instances in the specified compartment.

    Args:
        compartment_id (str): The compartment ID.

    Returns:
        list: The list of instances returned from the OCI service.
    """
    list_instances_response = compute_client.list_instances(compartment_id=compartment_id)
    return list_instances_response.data


def generate_html_body(instance):
    """Generate HTML body for the email with instance details.

    Args:
        instance (dict): The instance dictionary returned from the OCI service.

    Returns:
        str: HTML body for the email.
    """
    # Replace placeholders with instance details
    with open('email_content.html', 'r', encoding='utf-8') as email_temp:
        html_template = email_temp.read()
    html_body = html_template.replace('&lt;INSTANCE_ID&gt;', instance.id)
    html_body = html_body.replace('&lt;DISPLAY_NAME&gt;', instance.display_name)
    html_body = html_body.replace('&lt;AD&gt;', instance.availability_domain)
    html_body = html_body.replace('&lt;SHAPE&gt;', instance.shape)
    html_body = html_body.replace('&lt;STATE&gt;', instance.lifecycle_state)

    return html_body


def create_instance_details_file_and_notify(instance, shape=ARM_SHAPE):
    """Create a file with details of instances and notify the user.

    Args:
        instance (dict): The instance dictionary returned from the OCI service.
        shape (str): shape of the instance to be created, acceptable values are
         "VM.Standard.A1.Flex", "VM.Standard.E2.1.Micro"
    """
    details = [f"Instance ID: {instance.id}",
               f"Display Name: {instance.display_name}",
               f"Availability Domain: {instance.availability_domain}",
               f"Shape: {instance.shape}",
               f"State: {instance.lifecycle_state}",
               "\n"]
    micro_body = 'TWo Micro Instances are already existing and running'
    arm_body = '\n'.join(details)
    body = arm_body if shape == ARM_SHAPE else micro_body
    write_into_file('INSTANCE_CREATED', body)

    # Generate HTML body for email
    html_body = generate_html_body(instance)

    if NOTIFY_EMAIL:
        send_email('OCI INSTANCE CREATED', html_body, EMAIL, EMAIL_PASSWORD)


def notify_on_failure(failure_msg):
    """Notifies users when the Instance Creation Failed due to an error that's
    not handled.

    Args:
        failure_msg (msg): The error message.
    """

    mail_body = (
        "The script encountered an unhandled error and exited unexpectedly.\n\n"
        "Please re-run the script by executing './setup_init.sh rerun'.\n\n"
        "And raise a issue on GitHub if its not already existing:\n"
        "https://github.com/mohankumarpaluru/oracle-freetier-instance-creation/issues\n\n"
        " And include the following error message to help us investigate and resolve the problem:\n\n"
        f"{failure_msg}"
    )
    write_into_file('UNHANDLED_ERROR.log', mail_body)
    if NOTIFY_EMAIL:
        send_email('OCI INSTANCE CREATION SCRIPT: FAILED DUE TO AN ERROR', mail_body, EMAIL, EMAIL_PASSWORD)


def check_instance_state_and_write(compartment_id, shape, states=('RUNNING', 'PROVISIONING'),
                                   tries=3):
    """Check the state of instances in the specified compartment and take action when a matching instance is found.

    Args:
        compartment_id (str): The compartment ID to check for instances.
        shape (str): The shape of the instance.
        states (tuple, optional): The lifecycle states to consider. Defaults to ('RUNNING', 'PROVISIONING').
        tries(int, optional): No of reties until an instance is found. Defaults to 3.

    Returns:
        bool: True if a matching instance is found, False otherwise.
    """
    for _ in range(tries):
        instance_list = list_all_instances(compartment_id=compartment_id)
        if shape == ARM_SHAPE:
            running_arm_instance = next((instance for instance in instance_list if
                                         instance.shape == shape and instance.lifecycle_state in states), None)
            if running_arm_instance:
                create_instance_details_file_and_notify(running_arm_instance, shape)
                return True
        else:
            micro_instance_list = [instance for instance in instance_list if
                                   instance.shape == shape and instance.lifecycle_state in states]
            if len(micro_instance_list) > 1 and SECOND_MICRO_INSTANCE:
                create_instance_details_file_and_notify(micro_instance_list[-1], shape)
                return True
            if len(micro_instance_list) == 1 and not SECOND_MICRO_INSTANCE:
                create_instance_details_file_and_notify(micro_instance_list[-1], shape)
                return True       
        if tries - 1 > 0:
            time.sleep(60)

    return False


def handle_errors(command, data, log):
    """Handles errors and logs messages.

    Args:
        command (arg): The OCI command being executed.
        data (dict): The data or error information returned from the OCI service.
        log (logging.Logger): The logger instance for logging messages.

    Returns:
        bool: True if the error is temporary and the operation should be retried after a delay.
        Raises Exception for unexpected errors.
    """

    # Check for temporary errors that can be retried
    if "code" in data:
        if (data["code"] in ("TooManyRequests", "Out of host capacity.", 'InternalError')) \
                or (data["message"] in ("Out of host capacity.", "Bad Gateway")):
            log.info("Command: %s--\nOutput: %s", command, data)
            time.sleep(WAIT_TIME)
            return True

    if "status" in data and data["status"] == 502:
        log.info("Command: %s~~\nOutput: %s", command, data)
        time.sleep(WAIT_TIME)
        return True
    failure_msg = '\n'.join([f'{key}: {value}' for key, value in data.items()])
    notify_on_failure(failure_msg)
    # Raise an exception for unexpected errors
    raise Exception("Error: %s" % data)


def execute_oci_command(client, method, *args, **kwargs):
    """Executes an OCI command using the specified OCI client.

    Args:
        client: The OCI client instance.
        method (str): The method to call on the OCI client.
        args: Additional positional arguments to pass to the OCI client method.
        kwargs: Additional keyword arguments to pass to the OCI client method.

    Returns:
        dict: The data returned from the OCI service.

    Raises:
        Exception: Raises an exception if an unexpected error occurs.
    """
    while True:
        try:
            response = getattr(client, method)(*args, **kwargs)
            data = response.data if hasattr(response, "data") else response
            return data
        except oci.exceptions.ServiceError as srv_err:
            data = {"status": srv_err.status,
                    "code": srv_err.code,
                    "message": srv_err.message}
            handle_errors(args, data, logging_step5)


def generate_ssh_key_pair(public_key_file: Union[str, Path], private_key_file: Union[str, Path]):
    """Generates an SSH key pair and saves them to the specified files.

    Args:
        public_key_file :file to save the public key.
        private_key_file : The file to save the private key.
    """
    key = paramiko.RSAKey.generate(2048)
    key.write_private_key_file(private_key_file)
    # Save public key to file
    write_into_file(public_key_file, (f"ssh-rsa {key.get_base64()} "
                                      f"{Path(public_key_file).stem}_auto_generated"))


def read_or_generate_ssh_public_key(public_key_file: Union[str, Path]):
    """Reads the SSH public key from the file if it exists, else generates and reads it.

    Args:
        public_key_file: The file containing the public key.

    Returns:
        Union[str, Path]: The SSH public key.
    """
    public_key_path = Path(public_key_file)

    if not public_key_path.is_file():
        logging.info("SSH key doesn't exist... Generating SSH Key Pair")
        public_key_path.parent.mkdir(parents=True, exist_ok=True)
        private_key_path = public_key_path.with_name(f"{public_key_path.stem}_private")
        generate_ssh_key_pair(public_key_path, private_key_path)

    with open(public_key_path, "r", encoding="utf-8") as pub_key_file:
        ssh_public_key = pub_key_file.read()

    return ssh_public_key


def send_discord_message(message):
    """Send a message to Discord using the webhook URL if available."""
    if DISCORD_WEBHOOK:
        payload = {"content": message}
        try:
            response = requests.post(DISCORD_WEBHOOK, json=payload)
            response.raise_for_status()
        except requests.RequestException as e:
            logging.error("Failed to send Discord message: %s", e)


def launch_instance():
    """Launches an OCI Compute instance using the specified parameters.

    Raises:
        Exception: Raises an exception if an unexpected error occurs.
    """
    # Step 1 - Get TENANCY
    user_info = execute_oci_command(iam_client, "get_user", OCI_USER_ID)
    oci_tenancy = user_info.compartment_id
    logging.info("OCI_TENANCY: %s", oci_tenancy)

    # Step 2 - Get AD Name
    availability_domains = execute_oci_command(iam_client,
                                               "list_availability_domains",
                                               compartment_id=oci_tenancy)
    oci_ad_name = [item.name for item in availability_domains if
                   any(item.name.endswith(oct_ad) for oct_ad in OCT_FREE_AD.split(","))]
    oci_ad_names = itertools.cycle(oci_ad_name)
    logging.info("OCI_AD_NAME: %s", oci_ad_name)

    # Step 3 - Get Subnet ID
    oci_subnet_id = OCI_SUBNET_ID
    if not oci_subnet_id:
        subnets = execute_oci_command(network_client,
                                      "list_subnets",
                                      compartment_id=oci_tenancy)
        oci_subnet_id = subnets[0].id
    logging.info("OCI_SUBNET_ID: %s", oci_subnet_id)

    # Step 4 - Get Image ID of Compute Shape
    if not OCI_IMAGE_ID:
        images = execute_oci_command(
            compute_client,
            "list_images",
            compartment_id=oci_tenancy,
            shape=OCI_COMPUTE_SHAPE,
        )
        shortened_images = [{key: json.loads(str(image))[key] for key in IMAGE_LIST_KEYS
                             } for image in images]
        write_into_file('images_list.json', json.dumps(shortened_images, indent=2))
        oci_image_id = next(image.id for image in images if
                            image.operating_system == OPERATING_SYSTEM and
                            image.operating_system_version == OS_VERSION)
        logging.info("OCI_IMAGE_ID: %s", oci_image_id)
    else:
        oci_image_id = OCI_IMAGE_ID

<<<<<<< HEAD
    assign_public_ip = ASSIGN_PUBLIC_IP.lower() in [ "true", "1", "y", "yes" ]
=======
    boot_volume_size = min(48, int(BOOT_VOLUME_SIZE))
>>>>>>> 0ed55cf1

    ssh_public_key = read_or_generate_ssh_public_key(SSH_AUTHORIZED_KEYS_FILE)

    # Step 5 - Launch Instance if it's not already exist and running
    instance_exist_flag = check_instance_state_and_write(oci_tenancy, OCI_COMPUTE_SHAPE, tries=1)

    if OCI_COMPUTE_SHAPE == "VM.Standard.A1.Flex":
        shape_config = oci.core.models.LaunchInstanceShapeConfigDetails(ocpus=4, memory_in_gbs=24)
    else:
        shape_config = oci.core.models.LaunchInstanceShapeConfigDetails(ocpus=1, memory_in_gbs=1)

    while not instance_exist_flag:
        try:
            launch_instance_response = compute_client.launch_instance(
                launch_instance_details=oci.core.models.LaunchInstanceDetails(
                    availability_domain=next(oci_ad_names),
                    compartment_id=oci_tenancy,
                    create_vnic_details=oci.core.models.CreateVnicDetails(
                        assign_public_ip=assign_public_ip,
                        assign_private_dns_record=True,
                        display_name=DISPLAY_NAME,
                        subnet_id=oci_subnet_id,
                    ),
                    display_name=DISPLAY_NAME,
                    shape=OCI_COMPUTE_SHAPE,
                    availability_config=oci.core.models.LaunchInstanceAvailabilityConfigDetails(
                        recovery_action="RESTORE_INSTANCE"
                    ),
                    instance_options=oci.core.models.InstanceOptions(
                        are_legacy_imds_endpoints_disabled=False
                    ),
                    shape_config=shape_config,
                    source_details=oci.core.models.InstanceSourceViaImageDetails(
                        source_type="image",
                        image_id=oci_image_id,
                        boot_volume_size_in_gbs=boot_volume_size,
                    ),
                    metadata={
                        "ssh_authorized_keys": ssh_public_key},
                )
            )
            if launch_instance_response.status == 200:
                logging_step5.info(
                    "Command: launch_instance\nOutput: %s", launch_instance_response
                )
                instance_exist_flag = check_instance_state_and_write(oci_tenancy, OCI_COMPUTE_SHAPE)

        except oci.exceptions.ServiceError as srv_err:
            if srv_err.code == "LimitExceeded":                
                logging_step5.info("Encoundered LimitExceeded Error checking if instance is created" \
                                   "code :%s, message: %s, status: %s", srv_err.code, srv_err.message, srv_err.status)                
                instance_exist_flag = check_instance_state_and_write(oci_tenancy, OCI_COMPUTE_SHAPE)
                if instance_exist_flag:
                    logging_step5.info("%s , exiting the program", srv_err.code)
                    sys.exit()
                logging_step5.info("Didn't find an instance , proceeding with retries")     
            data = {
                "status": srv_err.status,
                "code": srv_err.code,
                "message": srv_err.message,
            }
            handle_errors("launch_instance", data, logging_step5)


if __name__ == "__main__":
    send_discord_message("🚀 OCI Instance Creation Script: Starting up! Let's create some cloud magic!")
    try:
        launch_instance()
        send_discord_message("🎉 Success! OCI Instance has been created. Time to celebrate!")
    except Exception as e:
        error_message = f"😱 Oops! Something went wrong with the OCI Instance Creation Script:\n{str(e)}"
        send_discord_message(error_message)
        raise<|MERGE_RESOLUTION|>--- conflicted
+++ resolved
@@ -34,11 +34,8 @@
 OCI_SUBNET_ID = os.getenv("OCI_SUBNET_ID", None).strip() if os.getenv("OCI_SUBNET_ID") else None
 OPERATING_SYSTEM = os.getenv("OPERATING_SYSTEM", "").strip()
 OS_VERSION = os.getenv("OS_VERSION", "").strip()
-<<<<<<< HEAD
 ASSIGN_PUBLIC_IP = os.getenv("ASSIGN_PUBLIC_IP", "false").strip()
-=======
 BOOT_VOLUME_SIZE = os.getenv("BOOT_VOLUME_SIZE", "48").strip()
->>>>>>> 0ed55cf1
 NOTIFY_EMAIL = os.getenv("NOTIFY_EMAIL", 'False').strip().lower() == 'true'
 EMAIL = os.getenv("EMAIL", "").strip()
 EMAIL_PASSWORD = os.getenv("EMAIL_PASSWORD", "").strip()
@@ -419,11 +416,9 @@
     else:
         oci_image_id = OCI_IMAGE_ID
 
-<<<<<<< HEAD
     assign_public_ip = ASSIGN_PUBLIC_IP.lower() in [ "true", "1", "y", "yes" ]
-=======
+
     boot_volume_size = min(48, int(BOOT_VOLUME_SIZE))
->>>>>>> 0ed55cf1
 
     ssh_public_key = read_or_generate_ssh_public_key(SSH_AUTHORIZED_KEYS_FILE)
 
